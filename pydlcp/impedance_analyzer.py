--- conflicted
+++ resolved
@@ -268,13 +268,8 @@
             time.sleep(1)
             response = self.query('RUN')
             time.sleep(1)
-<<<<<<< HEAD
-            print(response)
-            data = self.parse_dlcp_data(response, 2)
-=======
             # print(response)
             data = self.parse_dlcp_data(response, 20)
->>>>>>> 28226932
             self.write('FNC2')
 
             results[i] = (ac_level, bias, nominal_bias, data['V'][0], data['C'][0])
